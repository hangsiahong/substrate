--- conflicted
+++ resolved
@@ -77,14 +77,9 @@
 Initially set to 32 blocks.
 
 ##### Era Duration
-<<<<<<< HEAD
-A security parameter which defines the length of an era in blocks.
-Each era shares the same `solution_range`. At the conclusion of each era, a new `solution_range` is calculated, based on the average `solution_range` over the last era.
-Roughly equivalent to the work-difficulty reset period in PoW blockchains.
-=======
 A security parameter which defines the length of an era in slots.
 Each era shares the same `solution_range`. At the conclusion of each era, a new `solution_range` is calculated, based on the number of blocks observed over the last era. This is roughly equivalent to the work-difficulty reset period in PoW blockchains.
->>>>>>> 9157cf69
+
 
 ##### Solution Range 
 A security parameter which defines the expected number of slots required for the network to obtain a valid PoR and generate a new block, for a given `SolutonRange`.
