// Copyright (C) 2019-2021 Parity Technologies (UK) Ltd.
// Copyright (C) 2021 Subspace Labs, Inc.
// SPDX-License-Identifier: GPL-3.0-or-later WITH Classpath-exception-2.0

// This program is free software: you can redistribute it and/or modify
// it under the terms of the GNU General Public License as published by
// the Free Software Foundation, either version 3 of the License, or
// (at your option) any later version.

// This program is distributed in the hope that it will be useful,
// but WITHOUT ANY WARRANTY; without even the implied warranty of
// MERCHANTABILITY or FITNESS FOR A PARTICULAR PURPOSE. See the
// GNU General Public License for more details.

// You should have received a copy of the GNU General Public License
// along with this program. If not, see <https://www.gnu.org/licenses/>.

//! # Proof-of-Capacity (PoC) Consensus
//!
//! PoC is a slot-based block production mechanism which uses a Proof-of-Capacity to
//! randomly perform the slot allocation. On every slot, all the farmers evaluate
//! their disk-based plot. If they have a tag (reflecting a commitment to a valid
//! encoding) that it is lower than a given threshold (which is proportional to
//! the total space pledged by the network) they may produce a new block. The
//! proof of the PoC function execution will be used by other peers to validate
//! the legitimacy of the slot claim.
//!
//! The engine is also responsible for collecting entropy on-chain which will be
//! used to seed the given PoR challenge. An epoch is a contiguous number of slots
//! under which we will be using the same base PoR challenge. During an epoch all PoR
//! outputs produced as a result of block production will be collected into an
//! on-chain randomness pool. Epoch changes are announced one epoch in advance,
//! i.e. when ending epoch N, we announce the parameters (i.e, new randomness)
//! for epoch N+2.
//!
//! Since the slot assignment is randomized, it is possible that a slot is
//! claimed by multiple farmers, in which case we will have a temporary fork,
//! or that a slot is not claimed by any farmer, in which case no block is
//! produced. This means that block times are probabalistic.
//!
//! The protocol has a parameter `c` [0, 1] for which `1 - c` is the probability
//! of a slot being empty. The choice of this parameter affects the security of
//! the protocol relating to maximum tolerable network delays.
//!
//! The fork choice rule is weight-based, where weight equals the number of
//! primary blocks in the chain. We will pick the heaviest chain (more
//! blocks) and will go with the longest one in case of a tie.
#![forbid(unsafe_code)]
#![warn(missing_docs)]
use futures::channel::mpsc::{channel, Receiver, Sender};
use futures::channel::oneshot;
use parking_lot::Mutex;
use sc_client_api::{backend::AuxStore, BlockchainEvents, ProvideUncles, UsageProvider};
use sc_consensus::{
    block_import::{
        BlockCheckParams, BlockImport, BlockImportParams, ForkChoiceStrategy, ImportResult,
        StateAction,
    },
    import_queue::{BasicQueue, BoxJustificationImport, DefaultImportQueue, Verifier},
};
pub use sc_consensus_slots::SlotProportion;
use sc_telemetry::{telemetry, TelemetryHandle, CONSENSUS_DEBUG, CONSENSUS_TRACE};
use sp_api::{NumberFor, ProvideRuntimeApi};
use sp_block_builder::BlockBuilder as BlockBuilderApi;
pub use sp_consensus::SyncOracle;
use sp_consensus::{
    BlockOrigin, CacheKeyId, CanAuthorWith, Environment, Error as ConsensusError, Proposer,
    SelectChain, SlotData,
};
use sp_consensus_poc::inherents::PoCInherentData;
pub use sp_consensus_poc::{
    digests::{CompatibleDigestItem, NextConfigDescriptor, NextEpochDescriptor, PreDigest},
    ConsensusLog, FarmerId, PoCApi, PoCEpochConfiguration, PoCGenesisConfiguration, POC_ENGINE_ID,
};
use sp_inherents::{CreateInherentDataProviders, InherentData, InherentDataProvider};
use sp_runtime::{
    generic::{BlockId, OpaqueDigestItemId},
    traits::{Block as BlockT, DigestItemFor, Header, Zero},
    Justifications,
};
use std::{
    borrow::Cow, collections::HashMap, convert::TryInto, pin::Pin, sync::Arc, time::Duration, u64,
};

use codec::{Decode, Encode};
use futures::prelude::*;
use log::{debug, info, log, trace, warn};
use prometheus_endpoint::Registry;
use ring::digest;
use sc_consensus_epochs::{
    descendent_query, Epoch as EpochT, EpochChangesFor, SharedEpochChanges, ViableEpochDescriptor,
};
use sc_consensus_slots::{
    check_equivocation, BackoffAuthoringBlocksStrategy, CheckedHeader, InherentDataProviderExt,
    SimpleSlotWorker, SlotInfo, StorageChanges,
};
use schnorrkel::context::SigningContext;
use schnorrkel::SecretKey;
use sp_api::ApiExt;
use sp_blockchain::{
    Error as ClientError, HeaderBackend, HeaderMetadata, ProvideCache, Result as ClientResult,
};
use sp_consensus_poc::digests::{
    NextSaltDescriptor, NextSolutionRangeDescriptor, SaltDescriptor, Solution,
    SolutionRangeDescriptor,
};
use sp_consensus_poc::Randomness;
use sp_consensus_slots::Slot;
use sp_consensus_spartan::spartan::{Salt, Spartan, SIGNING_CONTEXT};
use sp_core::sr25519::Pair;
use sp_core::Pair as PairTrait;
use std::sync::mpsc;

mod verification;

pub mod aux_schema;
#[cfg(test)]
mod tests;

/// Information about new slot that just arrived
#[derive(Debug, Clone)]
pub struct NewSlotInfo {
    /// Slot
    pub slot: Slot,
    /// Slot challenge
    pub challenge: [u8; 8],
    /// Salt
    pub salt: Salt,
    /// Salt for the next eon
    pub next_salt: Option<Salt>,
    /// Acceptable solution range
    pub solution_range: u64,
}

/// A function that can be called whenever it is necessary to create a subscription for new slots
pub type NewSlotNotifier = Arc<
    Box<
        dyn (Fn() -> mpsc::Receiver<(NewSlotInfo, mpsc::Sender<(Solution, Vec<u8>)>)>)
            + Send
            + Sync,
    >,
>;

/// PoC epoch information
#[derive(Decode, Encode, PartialEq, Eq, Clone, Debug)]
pub struct Epoch {
    /// The epoch index.
    pub epoch_index: u64,
    /// The starting slot of the epoch.
    pub start_slot: Slot,
    /// The duration of this epoch.
    pub duration: u64,
    /// Randomness for this epoch.
    pub randomness: Randomness,
    /// Configuration of the epoch.
    pub config: PoCEpochConfiguration,
}

impl EpochT for Epoch {
    type NextEpochDescriptor = (NextEpochDescriptor, PoCEpochConfiguration);
    type Slot = Slot;

    fn increment(
        &self,
        (descriptor, config): (NextEpochDescriptor, PoCEpochConfiguration),
    ) -> Epoch {
        Epoch {
            epoch_index: self.epoch_index + 1,
            start_slot: self.start_slot + self.duration,
            duration: self.duration,
            randomness: descriptor.randomness,
            config,
        }
    }

    fn start_slot(&self) -> Slot {
        self.start_slot
    }

    fn end_slot(&self) -> Slot {
        self.start_slot + self.duration
    }
}

impl Epoch {
    /// Create the genesis epoch (epoch #0). This is defined to start at the slot of
    /// the first block, so that has to be provided.
    pub fn genesis(genesis_config: &PoCGenesisConfiguration, slot: Slot) -> Epoch {
        Epoch {
            epoch_index: 0,
            start_slot: slot,
            duration: genesis_config.epoch_length,
            randomness: genesis_config.randomness,
            config: PoCEpochConfiguration {
                c: genesis_config.c,
            },
        }
    }
}

/// Errors encountered by the poc authorship task.
#[derive(derive_more::Display, Debug)]
pub enum Error<B: BlockT> {
    /// Multiple PoC pre-runtime digests
    #[display(fmt = "Multiple PoC pre-runtime digests, rejecting!")]
    MultiplePreRuntimeDigests,
    /// No PoC pre-runtime digest found
    #[display(fmt = "No PoC pre-runtime digest found")]
    NoPreRuntimeDigest,
    /// Multiple PoC epoch change digests
    #[display(fmt = "Multiple PoC epoch change digests, rejecting!")]
    MultipleEpochChangeDigests,
    /// Multiple PoC config change digests
    #[display(fmt = "Multiple PoC config change digests, rejecting!")]
    MultipleConfigChangeDigests,
    /// Multiple PoC solution range digests
    #[display(fmt = "Multiple PoC solution range digests, rejecting!")]
    MultipleSolutionRangeDigests,
    /// Multiple PoC next solution range digests
    #[display(fmt = "Multiple PoC next solution range digests, rejecting!")]
    MultipleNextSolutionRangeDigests,
    /// Multiple PoC salt digests
    #[display(fmt = "Multiple PoC salt digests, rejecting!")]
    MultipleSaltDigests,
    /// Multiple PoC next salt digests
    #[display(fmt = "Multiple PoC next salt digests, rejecting!")]
    MultipleNextSaltDigests,
    /// Could not extract timestamp and slot
    #[display(fmt = "Could not extract timestamp and slot: {:?}", _0)]
    Extraction(sp_consensus::Error),
    /// Could not fetch epoch
    #[display(fmt = "Could not fetch epoch at {:?}", _0)]
    FetchEpoch(B::Hash),
    /// Header rejected: too far in the future
    #[display(fmt = "Header {:?} rejected: too far in the future", _0)]
    TooFarInFuture(B::Hash),
    /// Parent unavailable. Cannot import
    #[display(fmt = "Parent ({}) of {} unavailable. Cannot import", _0, _1)]
    ParentUnavailable(B::Hash, B::Hash),
    /// Slot number must increase
    #[display(
        fmt = "Slot number must increase: parent slot: {}, this slot: {}",
        _0,
        _1
    )]
    SlotMustIncrease(Slot, Slot),
    /// Header has a bad seal
    #[display(fmt = "Header {:?} has a bad seal", _0)]
    HeaderBadSeal(B::Hash),
    /// Header is unsealed
    #[display(fmt = "Header {:?} is unsealed", _0)]
    HeaderUnsealed(B::Hash),
    /// Bad signature
    #[display(fmt = "Bad signature on {:?}", _0)]
    BadSignature(B::Hash),
    /// Bad solution signature
    #[display(fmt = "Bad solution signature")]
    BadSolutionSignature(Slot),
    /// Solution is outside of solution range
    #[display(fmt = "Solution is outside of solution range for slot {}", _0)]
    OutsideOfSolutionRange(Slot),
    /// Encoding is of wrong size
    #[display(fmt = "Encoding is of the wrong size")]
    EncodingOfWrongSize,
    /// Invalid encoding of genesis piece for public key and nonce
    #[display(fmt = "Invalid encoding for slot {}", _0)]
    InvalidEncoding(Slot),
    /// Invalid commitment for salt
    #[display(fmt = "Invalid commitment for salt for slot {}", _0)]
    InvalidCommitment(Slot),
    /// Could not fetch parent header
    #[display(fmt = "Could not fetch parent header: {:?}", _0)]
    FetchParentHeader(sp_blockchain::Error),
    /// Expected epoch change to happen.
    #[display(fmt = "Expected epoch change to happen at {:?}, s{}", _0, _1)]
    ExpectedEpochChange(B::Hash, Slot),
    /// Unexpected config change.
    #[display(fmt = "Unexpected config change")]
    UnexpectedConfigChange,
    /// Unexpected epoch change
    #[display(fmt = "Unexpected epoch change")]
    UnexpectedEpochChange,
    /// Parent block has no associated weight
    #[display(fmt = "Parent block of {} has no associated weight", _0)]
    ParentBlockNoAssociatedWeight(B::Hash),
    /// Block has no associated solution range
    #[display(fmt = "Missing solution range for block {}", _0)]
    MissingSolutionRange(B::Hash),
    /// Block has no associated salt
    #[display(fmt = "Missing salt for block {}", _0)]
    MissingSalt(B::Hash),
    /// Farmer in block list
    #[display(fmt = "Farmer {} is in block list", _0)]
    FarmerInBlockList(FarmerId),
    /// Check inherents error
    #[display(fmt = "Checking inherents failed: {}", _0)]
    CheckInherents(sp_inherents::Error),
    /// Unhandled check inherents error
    #[display(
        fmt = "Checking inherents unhandled error: {}",
        "String::from_utf8_lossy(_0)"
    )]
    CheckInherentsUnhandled(sp_inherents::InherentIdentifier),
    /// Create inherents error.
    #[display(fmt = "Creating inherents failed: {}", _0)]
    CreateInherents(sp_inherents::Error),
    /// Client error
    Client(sp_blockchain::Error),
    /// Runtime Api error.
    RuntimeApi(sp_api::ApiError),
    /// Fork tree error
    ForkTree(Box<fork_tree::Error<sp_blockchain::Error>>),
}

impl<B: BlockT> std::convert::From<Error<B>> for String {
    fn from(error: Error<B>) -> String {
        error.to_string()
    }
}

fn poc_err<B: BlockT>(error: Error<B>) -> Error<B> {
    debug!(target: "poc", "{}", error);
    error
}

/// Intermediate value passed to block importer.
pub struct PoCIntermediate<B: BlockT> {
    /// The epoch descriptor.
    pub epoch_descriptor: ViableEpochDescriptor<B::Hash, NumberFor<B>, Epoch>,
}

/// Intermediate key for PoC engine.
pub static INTERMEDIATE_KEY: &[u8] = b"poc0";

/// A slot duration. Create with `get_or_compute`.
// FIXME: Once Rust has higher-kinded types, the duplication between this
// and `super::poc::Config` can be eliminated.
// https://github.com/paritytech/substrate/issues/2434
#[derive(Clone)]
pub struct Config(sc_consensus_slots::SlotDuration<PoCGenesisConfiguration>);

impl Config {
    /// Either fetch the slot duration from disk or compute it from the genesis
    /// state.
    pub fn get_or_compute<B: BlockT, C>(client: &C) -> ClientResult<Self>
    where
        C: AuxStore + ProvideRuntimeApi<B> + UsageProvider<B>,
        C::Api: PoCApi<B>,
    {
        trace!(target: "poc", "Getting slot duration");
        match sc_consensus_slots::SlotDuration::get_or_compute(client, |a, b| {
            let has_api_v1 = a.has_api_with::<dyn PoCApi<B>, _>(&b, |v| v == 1)?;

            if has_api_v1 {
                a.configuration(b).map_err(Into::into)
            } else {
                Err(sp_blockchain::Error::VersionInvalid(
                    "Unsupported or invalid PoCApi version".to_string(),
                ))
            }
        })
        .map(Self)
        {
            Ok(s) => Ok(s),
            Err(s) => {
                warn!(target: "poc", "Failed to get slot duration");
                Err(s)
            }
        }
    }

    /// Get the inner slot duration
    pub fn slot_duration(&self) -> Duration {
        self.0.slot_duration()
    }
}

impl std::ops::Deref for Config {
    type Target = PoCGenesisConfiguration;

    fn deref(&self) -> &PoCGenesisConfiguration {
        &*self.0
    }
}

/// Parameters for PoC.
pub struct PoCParams<B: BlockT, C, SC, E, I, SO, L, CIDP, BS, CAW> {
    /// The client to use
    pub client: Arc<C>,

    /// The SelectChain Strategy
    pub select_chain: SC,

    /// The environment we are producing blocks for.
    pub env: E,

    /// The underlying block-import object to supply our produced blocks to.
    /// This must be a `PoCBlockImport` or a wrapper of it, otherwise
    /// critical consensus logic will be omitted.
    pub block_import: I,

    /// A sync oracle
    pub sync_oracle: SO,

    /// Hook into the sync module to control the justification sync process.
    pub justification_sync_link: L,

    /// Something that can create the inherent data providers.
    pub create_inherent_data_providers: CIDP,

    /// Force authoring of blocks even if we are offline
    pub force_authoring: bool,

    /// Strategy and parameters for backing off block production.
    pub backoff_authoring_blocks: Option<BS>,

    /// The source of timestamps for relative slots
    pub poc_link: PoCLink<B>,

    /// Checks if the current native implementation can author with a runtime at a given block.
    pub can_author_with: CAW,

    /// The proportion of the slot dedicated to proposing.
    ///
    /// The block proposing will be limited to this proportion of the slot from the starting of the
    /// slot. However, the proposing can still take longer when there is some lenience factor applied,
    /// because there were no blocks produced for some slots.
    pub block_proposal_slot_portion: SlotProportion,

    /// The maximum proportion of the slot dedicated to proposing with any lenience factor applied
    /// due to no blocks being produced.
    pub max_block_proposal_slot_portion: Option<SlotProportion>,

    /// Handle use to report telemetries.
    pub telemetry: Option<TelemetryHandle>,
}

/// Start the PoC worker.
pub fn start_poc<B, C, SC, E, I, SO, CIDP, BS, CAW, L, Error>(
    PoCParams {
        client,
        select_chain,
        env,
        block_import,
        sync_oracle,
        justification_sync_link,
        create_inherent_data_providers,
        force_authoring,
        backoff_authoring_blocks,
        poc_link,
        can_author_with,
        block_proposal_slot_portion,
        max_block_proposal_slot_portion,
        telemetry,
    }: PoCParams<B, C, SC, E, I, SO, L, CIDP, BS, CAW>,
) -> Result<PoCWorker<B>, sp_consensus::Error>
where
    B: BlockT,
    C: ProvideRuntimeApi<B>
        + ProvideCache<B>
        + ProvideUncles<B>
        + BlockchainEvents<B>
        + HeaderBackend<B>
        + HeaderMetadata<B, Error = ClientError>
        + Send
        + Sync
        + 'static,
    C::Api: PoCApi<B>,
    SC: SelectChain<B> + 'static,
    E: Environment<B, Error = Error> + Send + Sync + 'static,
    E::Proposer: Proposer<B, Error = Error, Transaction = sp_api::TransactionFor<C, B>>,
    I: BlockImport<B, Error = ConsensusError, Transaction = sp_api::TransactionFor<C, B>>
        + Send
        + Sync
        + 'static,
    SO: SyncOracle + Send + Sync + Clone + 'static,
    L: sc_consensus::JustificationSyncLink<B> + 'static,
    CIDP: CreateInherentDataProviders<B, ()> + Send + Sync + 'static,
    CIDP::InherentDataProviders: InherentDataProviderExt + Send,
    BS: BackoffAuthoringBlocksStrategy<NumberFor<B>> + Send + 'static,
    CAW: CanAuthorWith<B> + Send + Sync + 'static,
    Error: std::error::Error + Send + From<ConsensusError> + From<I::Error> + 'static,
{
    const HANDLE_BUFFER_SIZE: usize = 1024;

    let config = poc_link.config;

    let new_slot_senders: Arc<
        Mutex<Vec<mpsc::Sender<(NewSlotInfo, mpsc::Sender<(Solution, Vec<u8>)>)>>>,
    > = Arc::default();

    let worker = PoCSlotWorker {
        client: client.clone(),
        block_import,
        env,
        sync_oracle: sync_oracle.clone(),
        justification_sync_link,
        force_authoring,
        backoff_authoring_blocks,
        epoch_changes: poc_link.epoch_changes.clone(),
        config: config.clone(),
        on_claim_slot: Box::new({
            let new_slot_senders = Arc::clone(&new_slot_senders);

            move |slot,
                  epoch,
                  salt,
                  solution_range,
                  solution_sender: mpsc::Sender<(Solution, Vec<u8>)>| {
                let slot_info = NewSlotInfo {
                    slot,
                    challenge: create_global_challenge(epoch, slot),
                    salt,
                    // TODO: This will not be the correct way in the future once salt is no longer
                    //  just an incremented number
                    next_salt: Some((u64::from_le_bytes(salt) + 1).to_le_bytes()),
                    solution_range,
                };
                {
                    // drain_filter() would be more convenient here
                    let mut new_slot_senders = new_slot_senders.lock();
                    let mut i = 0;
                    while i != new_slot_senders.len() {
                        if new_slot_senders
                            .get_mut(i)
                            .unwrap()
                            .send((slot_info.clone(), solution_sender.clone()))
                            .is_err()
                        {
                            new_slot_senders.remove(i);
                        } else {
                            i += 1;
                        }
                    }
                }
            }
        }),
        spartan: Spartan::new(),
        // TODO: Figure out how to remove explicit schnorrkel dependency
        signing_context: schnorrkel::context::signing_context(SIGNING_CONTEXT),
        block_proposal_slot_portion,
        max_block_proposal_slot_portion,
        telemetry,
    };

    info!(target: "poc", "🧑‍🌾 Starting PoC Authorship worker");
    let inner = sc_consensus_slots::start_slot_worker(
        config.0.clone(),
        select_chain,
        worker,
        sync_oracle,
        create_inherent_data_providers,
        can_author_with,
    );

    let (worker_tx, worker_rx) = channel(HANDLE_BUFFER_SIZE);

    let answer_requests =
        answer_requests(worker_rx, config.0, client, poc_link.epoch_changes.clone());
    Ok(PoCWorker {
        inner: Box::pin(future::join(inner, answer_requests).map(|_| ())),
        handle: PoCWorkerHandle(worker_tx),
        new_slot_senders,
    })
}

async fn answer_requests<B: BlockT, C>(
    mut request_rx: Receiver<PoCRequest<B>>,
    genesis_config: sc_consensus_slots::SlotDuration<PoCGenesisConfiguration>,
    client: Arc<C>,
    epoch_changes: SharedEpochChanges<B, Epoch>,
) where
    C: ProvideRuntimeApi<B>
        + ProvideCache<B>
        + ProvideUncles<B>
        + BlockchainEvents<B>
        + HeaderBackend<B>
        + HeaderMetadata<B, Error = ClientError>
        + Send
        + Sync
        + 'static,
{
    while let Some(request) = request_rx.next().await {
        match request {
            PoCRequest::EpochForChild(parent_hash, parent_number, slot_number, response) => {
                let lookup = || {
                    let epoch_changes = epoch_changes.shared_data();
                    let epoch_descriptor = epoch_changes
                        .epoch_descriptor_for_child_of(
                            descendent_query(&*client),
                            &parent_hash,
                            parent_number,
                            slot_number,
                        )
                        .map_err(|e| Error::<B>::ForkTree(Box::new(e)))?
                        .ok_or_else(|| Error::<B>::FetchEpoch(parent_hash))?;

                    let viable_epoch = epoch_changes
                        .viable_epoch(&epoch_descriptor, |slot| {
                            Epoch::genesis(&genesis_config, slot)
                        })
                        .ok_or_else(|| Error::<B>::FetchEpoch(parent_hash))?;

                    Ok(sp_consensus_poc::Epoch {
                        epoch_index: viable_epoch.as_ref().epoch_index,
                        start_slot: viable_epoch.as_ref().start_slot,
                        duration: viable_epoch.as_ref().duration,
                        randomness: viable_epoch.as_ref().randomness,
                        config: viable_epoch.as_ref().config.clone(),
                    })
                };

                let _ = response.send(lookup());
            }
        }
    }
}

/// Requests to the PoC service.
#[non_exhaustive]
pub enum PoCRequest<B: BlockT> {
    /// Request the epoch that a child of the given block, with the given slot number would have.
    ///
    /// The parent block is identified by its hash and number.
    EpochForChild(
        B::Hash,
        NumberFor<B>,
        Slot,
        oneshot::Sender<Result<sp_consensus_poc::Epoch, Error<B>>>,
    ),
}

/// A handle to the PoC worker for issuing requests.
#[derive(Clone)]
pub struct PoCWorkerHandle<B: BlockT>(Sender<PoCRequest<B>>);

impl<B: BlockT> PoCWorkerHandle<B> {
    /// Send a request to the PoC service.
    pub async fn send(&mut self, request: PoCRequest<B>) {
        // Failure to send means that the service is down.
        // This will manifest as the receiver of the request being dropped.
        let _ = self.0.send(request).await;
    }
}

/// Worker for PoC which implements `Future<Output=()>`. This must be polled.
#[must_use]
pub struct PoCWorker<B: BlockT> {
    inner: Pin<Box<dyn futures::Future<Output = ()> + Send + 'static>>,
    handle: PoCWorkerHandle<B>,
    new_slot_senders:
        Arc<Mutex<Vec<mpsc::Sender<(NewSlotInfo, mpsc::Sender<(Solution, Vec<u8>)>)>>>>,
}

impl<B: BlockT> PoCWorker<B> {
    /// Returns a function that can be called whenever it is necessary to create a subscription for
    /// new slots
    pub fn get_new_slot_notifier(&self) -> NewSlotNotifier {
        let new_slot_senders = Arc::clone(&self.new_slot_senders);
        Arc::new(Box::new(move || {
            let (new_slot_sender, new_slot_receiver) = mpsc::channel();
            new_slot_senders.lock().push(new_slot_sender);
            new_slot_receiver
        }))
    }

    /// Get a handle to the worker.
    pub fn handle(&self) -> PoCWorkerHandle<B> {
        self.handle.clone()
    }
}

impl<B: BlockT> futures::Future for PoCWorker<B> {
    type Output = ();

    fn poll(
        mut self: Pin<&mut Self>,
        cx: &mut futures::task::Context,
    ) -> futures::task::Poll<Self::Output> {
        self.inner.as_mut().poll(cx)
    }
}

struct PoCSlotWorker<B: BlockT, C, E, I, SO, L, BS> {
    client: Arc<C>,
    block_import: I,
    env: E,
    sync_oracle: SO,
    justification_sync_link: L,
    force_authoring: bool,
    backoff_authoring_blocks: Option<BS>,
    epoch_changes: SharedEpochChanges<B, Epoch>,
    config: Config,
    on_claim_slot: Box<
        dyn Fn(Slot, &Epoch, Salt, u64, mpsc::Sender<(Solution, Vec<u8>)>) + Send + Sync + 'static,
    >,
    spartan: Spartan,
    signing_context: SigningContext,
    block_proposal_slot_portion: SlotProportion,
    max_block_proposal_slot_portion: Option<SlotProportion>,
    telemetry: Option<TelemetryHandle>,
}

impl<B, C, E, I, Error, SO, L, BS> SimpleSlotWorker<B> for PoCSlotWorker<B, C, E, I, SO, L, BS>
where
    B: BlockT,
    C: ProvideRuntimeApi<B>
        + ProvideCache<B>
        + HeaderBackend<B>
        + HeaderMetadata<B, Error = ClientError>,
    C::Api: PoCApi<B>,
    E: Environment<B, Error = Error>,
    E::Proposer: Proposer<B, Error = Error, Transaction = sp_api::TransactionFor<C, B>>,
    I: BlockImport<B, Transaction = sp_api::TransactionFor<C, B>> + Send + Sync + 'static,
    SO: SyncOracle + Send + Clone,
    L: sc_consensus::JustificationSyncLink<B>,
    BS: BackoffAuthoringBlocksStrategy<NumberFor<B>>,
    Error: std::error::Error + Send + From<ConsensusError> + From<I::Error> + 'static,
{
    type EpochData = ViableEpochDescriptor<B::Hash, NumberFor<B>, Epoch>;
    type Claim = (PreDigest, Pair);
    type SyncOracle = SO;
    type JustificationSyncLink = L;
    type CreateProposer =
        Pin<Box<dyn Future<Output = Result<E::Proposer, sp_consensus::Error>> + Send + 'static>>;
    type Proposer = E::Proposer;
    type BlockImport = I;

    fn logging_target(&self) -> &'static str {
        "poc"
    }

    fn block_import(&mut self) -> &mut Self::BlockImport {
        &mut self.block_import
    }

    fn epoch_data(
        &self,
        parent: &B::Header,
        slot: Slot,
    ) -> Result<Self::EpochData, ConsensusError> {
        self.epoch_changes
            .shared_data()
            .epoch_descriptor_for_child_of(
                descendent_query(&*self.client),
                &parent.hash(),
                parent.number().clone(),
                slot,
            )
            .map_err(|e| ConsensusError::ChainLookup(format!("{:?}", e)))?
            .ok_or(sp_consensus::Error::InvalidAuthoritiesSet)
    }

    fn claim_slot(
        &self,
        parent_header: &B::Header,
        slot: Slot,
        epoch_descriptor: &ViableEpochDescriptor<B::Hash, NumberFor<B>, Epoch>,
    ) -> Option<Self::Claim> {
        debug!(target: "poc", "Attempting to claim slot {}", slot);

        let epoch_changes = self.epoch_changes.shared_data();
        let epoch = epoch_changes
            .viable_epoch(&epoch_descriptor, |slot| Epoch::genesis(&self.config, slot))?;
        let block_id = BlockId::Hash(parent_header.hash());
        // Here we always use parent block as the source of information, thus on the edge of the era
        // the very first block of the era still uses solution range from the previous one, but the
        // block after it uses "next" solution range deposited in the first block.
        let solution_range = find_next_solution_range_digest::<B>(&parent_header)
            .ok()?
            .map(|d| d.solution_range)
            .or_else(|| {
                // We use runtime API as it will fallback to default value for genesis when there is
                // no solution range stored yet
                self.client.runtime_api().solution_range(&block_id).ok()
            })?;
        // Here we always use parent block as the source of information, thus on the edge of the eon
        // the very first block of the eon still uses salt from the previous one, but the
        // block after it uses "next" salt deposited in the first block.
        let salt = find_next_salt_digest::<B>(&parent_header)
            .ok()?
            .map(|d| d.salt)
            .or_else(|| {
                // We use runtime API as it will fallback to default value for genesis when there is
                // no salt stored yet
                self.client.runtime_api().salt(&block_id).ok()
            })?;

        let (solution_sender, solution_receiver) = mpsc::channel();

        (self.on_claim_slot)(
            slot,
            epoch.as_ref(),
            salt.to_le_bytes(),
            solution_range,
            solution_sender,
        );

        while let Ok((solution, secret_key)) = solution_receiver.recv() {
            // TODO: We need also need to check for equivocation of farmers connected to *this node*
            //  during block import, currently farmers connected to this node are considered trusted
            if self
                .client
                .runtime_api()
                .is_in_block_list(&block_id, &solution.public_key)
                .ok()?
            {
                warn!(
                    target: "poc",
                    "Ignoring solution for slot {} provided by farmer in block list: {}",
                    slot,
                    solution.public_key,
                );

                continue;
            }

            let secret_key = SecretKey::from_bytes(&secret_key).ok()?;

            match verification::verify_solution::<B>(
                &solution,
                epoch.as_ref(),
                solution_range,
                slot,
                salt.to_le_bytes(),
                &self.spartan,
                &self.signing_context,
            ) {
                Ok(_) => {
                    debug!(target: "poc", "Claimed slot {}", slot);

                    return Some((PreDigest { solution, slot }, secret_key.into()));
                }
                Err(error) => {
                    warn!(target: "poc", "Invalid solution received for slot {}: {:?}", slot, error);
                }
            }
        }

        None
    }

    fn pre_digest_data(
        &self,
        _slot: Slot,
        claim: &Self::Claim,
    ) -> Vec<sp_runtime::DigestItem<B::Hash>> {
        vec![<DigestItemFor<B> as CompatibleDigestItem>::poc_pre_digest(
            claim.0.clone(),
        )]
    }

    fn block_import_params(
        &self,
    ) -> Box<
        dyn Fn(
                B::Header,
                &B::Hash,
                Vec<B::Extrinsic>,
                StorageChanges<I::Transaction, B>,
                Self::Claim,
                Self::EpochData,
            )
                -> Result<sc_consensus::BlockImportParams<B, I::Transaction>, sp_consensus::Error>
            + Send
            + 'static,
    > {
        Box::new(
            move |header,
                  header_hash,
                  body,
                  storage_changes,
                  (_pre_digest, keypair),
                  epoch_descriptor| {
                // sign the pre-sealed hash of the block and then
                // add it to a digest item.
                let signature = keypair.sign(header_hash.as_ref());
                let digest_item =
                    <DigestItemFor<B> as CompatibleDigestItem>::poc_seal(signature.into());

                let mut import_block = BlockImportParams::new(BlockOrigin::Own, header);
                import_block.post_digests.push(digest_item);
                import_block.body = Some(body);
                import_block.state_action = StateAction::ApplyChanges(
                    sc_consensus::StorageChanges::Changes(storage_changes),
                );
                import_block.intermediates.insert(
                    Cow::from(INTERMEDIATE_KEY),
                    Box::new(PoCIntermediate::<B> { epoch_descriptor }) as Box<_>,
                );

                Ok(import_block)
            },
        )
    }

    fn force_authoring(&self) -> bool {
        self.force_authoring
    }

    fn should_backoff(&self, slot: Slot, chain_head: &B::Header) -> bool {
        if let Some(ref strategy) = self.backoff_authoring_blocks {
            if let Ok(chain_head_slot) = find_pre_digest::<B>(chain_head).map(|digest| digest.slot)
            {
                return strategy.should_backoff(
                    *chain_head.number(),
                    chain_head_slot,
                    self.client.info().finalized_number,
                    slot,
                    self.logging_target(),
                );
            }
        }
        false
    }

    fn sync_oracle(&mut self) -> &mut Self::SyncOracle {
        &mut self.sync_oracle
    }

    fn justification_sync_link(&mut self) -> &mut Self::JustificationSyncLink {
        &mut self.justification_sync_link
    }

    fn proposer(&mut self, block: &B::Header) -> Self::CreateProposer {
        Box::pin(
            self.env
                .init(block)
                .map_err(|e| sp_consensus::Error::ClientImport(format!("{:?}", e))),
        )
    }

    fn telemetry(&self) -> Option<TelemetryHandle> {
        self.telemetry.clone()
    }

    fn proposing_remaining_duration(&self, slot_info: &SlotInfo<B>) -> std::time::Duration {
        let parent_slot = find_pre_digest::<B>(&slot_info.chain_head)
            .ok()
            .map(|d| d.slot);

        sc_consensus_slots::proposing_remaining_duration(
            parent_slot,
            slot_info,
            &self.block_proposal_slot_portion,
            self.max_block_proposal_slot_portion.as_ref(),
            sc_consensus_slots::SlotLenienceType::Exponential,
            self.logging_target(),
        )
    }

    fn authorities_len(&self, _epoch_data: &Self::EpochData) -> Option<usize> {
        None
    }
}

/// Extract the PoC pre digest from the given header. Pre-runtime digests are
/// mandatory, the function will return `Err` if none is found.
pub fn find_pre_digest<B: BlockT>(header: &B::Header) -> Result<PreDigest, Error<B>> {
    // genesis block doesn't contain a pre digest so let's generate a
    // dummy one to not break any invariants in the rest of the code
    if header.number().is_zero() {
        return Ok(PreDigest {
            slot: Slot::from(0),
            solution: Solution::get_for_genesis(),
        });
    }

    let mut pre_digest: Option<_> = None;
    for log in header.digest().logs() {
        trace!(target: "poc", "Checking log {:?}, looking for pre runtime digest", log);
        match (log.as_poc_pre_digest(), pre_digest.is_some()) {
            (Some(_), true) => return Err(poc_err(Error::MultiplePreRuntimeDigests)),
            (None, _) => trace!(target: "poc", "Ignoring digest not meant for us"),
            (s, false) => pre_digest = s,
        }
    }
    pre_digest.ok_or_else(|| poc_err(Error::NoPreRuntimeDigest))
}

/// Extract the PoC epoch change digest from the given header, if it exists.
fn find_next_epoch_digest<B: BlockT>(
    header: &B::Header,
) -> Result<Option<NextEpochDescriptor>, Error<B>>
where
    DigestItemFor<B>: CompatibleDigestItem,
{
    let mut epoch_digest: Option<_> = None;
    for log in header.digest().logs() {
        trace!(target: "poc", "Checking log {:?}, looking for epoch change digest.", log);
        let log = log.try_to::<ConsensusLog>(OpaqueDigestItemId::Consensus(&POC_ENGINE_ID));
        match (log, epoch_digest.is_some()) {
            (Some(ConsensusLog::NextEpochData(_)), true) => {
                return Err(poc_err(Error::MultipleEpochChangeDigests))
            }
            (Some(ConsensusLog::NextEpochData(epoch)), false) => epoch_digest = Some(epoch),
            _ => trace!(target: "poc", "Ignoring digest not meant for us"),
        }
    }

    Ok(epoch_digest)
}

/// Extract the PoC config change digest from the given header, if it exists.
fn find_next_config_digest<B: BlockT>(
    header: &B::Header,
) -> Result<Option<NextConfigDescriptor>, Error<B>>
where
    DigestItemFor<B>: CompatibleDigestItem,
{
    let mut config_digest: Option<_> = None;
    for log in header.digest().logs() {
        trace!(target: "poc", "Checking log {:?}, looking for epoch change digest.", log);
        let log = log.try_to::<ConsensusLog>(OpaqueDigestItemId::Consensus(&POC_ENGINE_ID));
        match (log, config_digest.is_some()) {
            (Some(ConsensusLog::NextConfigData(_)), true) => {
                return Err(poc_err(Error::MultipleConfigChangeDigests))
            }
            (Some(ConsensusLog::NextConfigData(config)), false) => config_digest = Some(config),
            _ => trace!(target: "poc", "Ignoring digest not meant for us"),
        }
    }

    Ok(config_digest)
}

/// Extract the PoC solution range digest from the given header.
fn find_solution_range_digest<B: BlockT>(
    header: &B::Header,
) -> Result<Option<SolutionRangeDescriptor>, Error<B>>
where
    DigestItemFor<B>: CompatibleDigestItem,
{
    let mut solution_range_digest: Option<_> = None;
    for log in header.digest().logs() {
        trace!(target: "poc", "Checking log {:?}, looking for solution range digest.", log);
        let log = log.try_to::<ConsensusLog>(OpaqueDigestItemId::Consensus(&POC_ENGINE_ID));
        match (log, solution_range_digest.is_some()) {
            (Some(ConsensusLog::SolutionRangeData(_)), true) => {
                return Err(poc_err(Error::MultipleSolutionRangeDigests))
            }
            (Some(ConsensusLog::SolutionRangeData(solution_range)), false) => {
                solution_range_digest = Some(solution_range)
            }
            _ => trace!(target: "poc", "Ignoring digest not meant for us"),
        }
    }

    Ok(solution_range_digest)
}

/// Extract the next PoC solution range digest from the given header if it exists.
fn find_next_solution_range_digest<B: BlockT>(
    header: &B::Header,
) -> Result<Option<NextSolutionRangeDescriptor>, Error<B>>
where
    DigestItemFor<B>: CompatibleDigestItem,
{
    let mut next_solution_range_digest: Option<_> = None;
    for log in header.digest().logs() {
        trace!(target: "poc", "Checking log {:?}, looking for next solution range digest.", log);
        let log = log.try_to::<ConsensusLog>(OpaqueDigestItemId::Consensus(&POC_ENGINE_ID));
        match (log, next_solution_range_digest.is_some()) {
            (Some(ConsensusLog::NextSolutionRangeData(_)), true) => {
                return Err(poc_err(Error::MultipleNextSolutionRangeDigests))
            }
            (Some(ConsensusLog::NextSolutionRangeData(solution_range)), false) => {
                next_solution_range_digest = Some(solution_range)
            }
            _ => trace!(target: "poc", "Ignoring digest not meant for us"),
        }
    }

    Ok(next_solution_range_digest)
}

/// Extract the PoC salt digest from the given header.
fn find_salt_digest<B: BlockT>(header: &B::Header) -> Result<Option<SaltDescriptor>, Error<B>>
where
    DigestItemFor<B>: CompatibleDigestItem,
{
    let mut salt_digest: Option<_> = None;
    for log in header.digest().logs() {
        trace!(target: "poc", "Checking log {:?}, looking for salt digest.", log);
        let log = log.try_to::<ConsensusLog>(OpaqueDigestItemId::Consensus(&POC_ENGINE_ID));
        match (log, salt_digest.is_some()) {
            (Some(ConsensusLog::SaltData(_)), true) => {
                return Err(poc_err(Error::MultipleSaltDigests))
            }
            (Some(ConsensusLog::SaltData(salt)), false) => salt_digest = Some(salt),
            _ => trace!(target: "poc", "Ignoring digest not meant for us"),
        }
    }

    Ok(salt_digest)
}

<<<<<<< HEAD
=======
/// Extract the next PoC salt digest from the given header if it exists.
fn find_next_salt_digest<B: BlockT>(
    header: &B::Header,
) -> Result<Option<NextSaltDescriptor>, Error<B>>
where
    DigestItemFor<B>: CompatibleDigestItem,
{
    let mut next_salt_digest: Option<_> = None;
    for log in header.digest().logs() {
        trace!(target: "poc", "Checking log {:?}, looking for salt digest.", log);
        let log = log.try_to::<ConsensusLog>(OpaqueDigestItemId::Consensus(&POC_ENGINE_ID));
        match (log, next_salt_digest.is_some()) {
            (Some(ConsensusLog::NextSaltData(_)), true) => {
                return Err(poc_err(Error::MultipleSaltDigests))
            }
            (Some(ConsensusLog::NextSaltData(salt)), false) => next_salt_digest = Some(salt),
            _ => trace!(target: "poc", "Ignoring digest not meant for us"),
        }
    }

    Ok(next_salt_digest)
}

#[derive(Default, Clone)]
struct TimeSource(Arc<Mutex<(Option<Duration>, Vec<(Instant, u64)>)>>);

impl SlotCompatible for TimeSource {
    fn extract_timestamp_and_slot(
        &self,
        data: &InherentData,
    ) -> Result<(sp_timestamp::Timestamp, Slot, std::time::Duration), sp_consensus::Error> {
        trace!(target: "poc", "extract timestamp");
        data.timestamp_inherent_data()
            .and_then(|t| data.poc_inherent_data().map(|a| (t, a)))
            .map_err(Into::into)
            .map_err(sp_consensus::Error::InherentData)
            .map(|(x, y)| (x, y, self.0.lock().0.take().unwrap_or_default()))
    }
}

>>>>>>> ed5a1b89
/// State that must be shared between the import queue and the authoring logic.
#[derive(Clone)]
pub struct PoCLink<Block: BlockT> {
    epoch_changes: SharedEpochChanges<Block, Epoch>,
    config: Config,
}

impl<Block: BlockT> PoCLink<Block> {
    /// Get the epoch changes of this link.
    pub fn epoch_changes(&self) -> &SharedEpochChanges<Block, Epoch> {
        &self.epoch_changes
    }

    /// Get the config of this link.
    pub fn config(&self) -> &Config {
        &self.config
    }
}

/// A verifier for PoC blocks.
pub struct PoCVerifier<Block: BlockT, Client, SelectChain, CAW, CIDP> {
    client: Arc<Client>,
    select_chain: SelectChain,
    create_inherent_data_providers: CIDP,
    config: Config,
    epoch_changes: SharedEpochChanges<Block, Epoch>,
    can_author_with: CAW,
    telemetry: Option<TelemetryHandle>,
    spartan: Spartan,
    signing_context: SigningContext,
}

impl<Block, Client, SelectChain, CAW, CIDP> PoCVerifier<Block, Client, SelectChain, CAW, CIDP>
where
    Block: BlockT,
    Client: AuxStore + HeaderBackend<Block> + HeaderMetadata<Block> + ProvideRuntimeApi<Block>,
    Client::Api: BlockBuilderApi<Block> + PoCApi<Block>,
    SelectChain: sp_consensus::SelectChain<Block>,
    CAW: CanAuthorWith<Block>,
    CIDP: CreateInherentDataProviders<Block, ()>,
{
    async fn check_inherents(
        &self,
        block: Block,
        block_id: BlockId<Block>,
        inherent_data: InherentData,
        create_inherent_data_providers: CIDP::InherentDataProviders,
    ) -> Result<(), Error<Block>> {
        if let Err(e) = self.can_author_with.can_author_with(&block_id) {
            debug!(
                target: "poc",
                "Skipping `check_inherents` as authoring version is not compatible: {}",
                e,
            );

            return Ok(());
        }

        let inherent_res = self
            .client
            .runtime_api()
            .check_inherents(&block_id, block, inherent_data)
            .map_err(Error::RuntimeApi)?;

        if !inherent_res.ok() {
            for (i, e) in inherent_res.into_errors() {
                match create_inherent_data_providers
                    .try_handle_error(&i, &e)
                    .await
                {
                    Some(res) => res.map_err(|e| Error::CheckInherents(e))?,
                    None => return Err(Error::CheckInherentsUnhandled(i)),
                }
            }
        }

        Ok(())
    }

    async fn check_and_report_equivocation(
        &self,
        slot_now: Slot,
        slot: Slot,
        header: &Block::Header,
        author: &FarmerId,
        origin: &BlockOrigin,
    ) -> Result<(), Error<Block>> {
        // don't report any equivocations during initial sync
        // as they are most likely stale.
        if *origin == BlockOrigin::NetworkInitialSync {
            return Ok(());
        }

        // check if authorship of this header is an equivocation and return a proof if so.
        let equivocation_proof =
            match check_equivocation(&*self.client, slot_now, slot, header, author)
                .map_err(Error::Client)?
            {
                Some(proof) => proof,
                None => return Ok(()),
            };

        info!(
            "Slot author {:?} is equivocating at slot {} with headers {:?} and {:?}",
            author,
            slot,
            equivocation_proof.first_header.hash(),
            equivocation_proof.second_header.hash(),
        );

        // get the best block on which we will build and send the equivocation report.
        let best_id = self
            .select_chain
            .best_chain()
            .await
            .map(|h| BlockId::Hash(h.hash()))
            .map_err(|e| Error::Client(e.into()))?;

        // submit equivocation report at best block.
        self.client
            .runtime_api()
            .submit_report_equivocation_unsigned_extrinsic(&best_id, equivocation_proof)
            .map_err(Error::RuntimeApi)?;

        info!(target: "poc", "Submitted equivocation report for author {:?}", author);

        Ok(())
    }
}

type BlockVerificationResult<Block> = Result<
    (
        BlockImportParams<Block, ()>,
        Option<Vec<(CacheKeyId, Vec<u8>)>>,
    ),
    String,
>;

#[async_trait::async_trait]
impl<Block, Client, SelectChain, CAW, CIDP> Verifier<Block>
    for PoCVerifier<Block, Client, SelectChain, CAW, CIDP>
where
    Block: BlockT,
    Client: HeaderMetadata<Block, Error = sp_blockchain::Error>
        + HeaderBackend<Block>
        + ProvideRuntimeApi<Block>
        + Send
        + Sync
        + AuxStore
        + ProvideCache<Block>,
    Client::Api: BlockBuilderApi<Block> + PoCApi<Block>,
    SelectChain: sp_consensus::SelectChain<Block>,
    CAW: CanAuthorWith<Block> + Send + Sync,
    CIDP: CreateInherentDataProviders<Block, ()> + Send + Sync,
    CIDP::InherentDataProviders: InherentDataProviderExt + Send + Sync,
{
    async fn verify(
        &mut self,
        origin: BlockOrigin,
        header: Block::Header,
        justifications: Option<Justifications>,
        mut body: Option<Vec<Block::Extrinsic>>,
    ) -> BlockVerificationResult<Block> {
        trace!(
            target: "poc",
            "Verifying origin: {:?} header: {:?} justification(s): {:?} body: {:?}",
            origin,
            header,
            justifications,
            body,
        );

        let hash = header.hash();
        let parent_hash = *header.parent_hash();

        debug!(target: "poc", "We have {:?} logs in this header", header.digest().logs().len());

        let create_inherent_data_providers = self
            .create_inherent_data_providers
            .create_inherent_data_providers(parent_hash, ())
            .await
            .map_err(|e| Error::<Block>::Client(sp_consensus::Error::from(e).into()))?;

        let slot_now = create_inherent_data_providers.slot();

        let parent_header_metadata = self
            .client
            .header_metadata(parent_hash)
            .map_err(Error::<Block>::FetchParentHeader)?;

        let pre_digest = find_pre_digest::<Block>(&header)?;
<<<<<<< HEAD
        let (check_header, epoch_descriptor) = {
            let epoch_changes = self.epoch_changes.shared_data();
            let epoch_descriptor = epoch_changes
                .epoch_descriptor_for_child_of(
                    descendent_query(&*self.client),
                    &parent_hash,
                    parent_header_metadata.number,
                    pre_digest.slot,
                )
                .map_err(|e| Error::<Block>::ForkTree(Box::new(e)))?
                .ok_or_else(|| Error::<Block>::FetchEpoch(parent_hash))?;
            let viable_epoch = epoch_changes
                .viable_epoch(&epoch_descriptor, |slot| Epoch::genesis(&self.config, slot))
                .ok_or_else(|| Error::<Block>::FetchEpoch(parent_hash))?;
            // TODO: Is it actually secure to validate it using solution range digest?
            let solution_range = find_next_solution_range_digest::<Block>(&header)?
                .ok_or_else(|| Error::<Block>::MissingSolutionRange(hash))?
                .solution_range;
            let salt = find_next_salt_digest::<Block>(&header)?
                .ok_or_else(|| Error::<Block>::MissingSalt(hash))?
                .salt;
=======
        let epoch_changes = self.epoch_changes.shared_data();
        let epoch_descriptor = epoch_changes
            .epoch_descriptor_for_child_of(
                descendent_query(&*self.client),
                &parent_hash,
                parent_header_metadata.number,
                pre_digest.slot,
            )
            .map_err(|e| Error::<Block>::ForkTree(Box::new(e)))?
            .ok_or_else(|| Error::<Block>::FetchEpoch(parent_hash))?;
        let viable_epoch = epoch_changes
            .viable_epoch(&epoch_descriptor, |slot| Epoch::genesis(&self.config, slot))
            .ok_or_else(|| Error::<Block>::FetchEpoch(parent_hash))?;
        // TODO: Is it actually secure to validate it using solution range digest?
        let solution_range = find_solution_range_digest::<Block>(&header)?
            .ok_or_else(|| Error::<Block>::MissingSolutionRange(hash))?
            .solution_range;
        let salt = find_salt_digest::<Block>(&header)?
            .ok_or_else(|| Error::<Block>::MissingSalt(hash))?
            .salt;

        if self
            .client
            .runtime_api()
            .is_in_block_list(&BlockId::Hash(parent_hash), &pre_digest.solution.public_key)
            .map_err(Error::<Block>::RuntimeApi)?
        {
            warn!(
                target: "poc",
                "Ignoring block with solution provided by farmer in block list: {}",
                pre_digest.solution.public_key
            );
>>>>>>> ed5a1b89

            if self
                .client
                .runtime_api()
                .is_in_block_list(&BlockId::Hash(parent_hash), &pre_digest.solution.public_key)
                .map_err(Error::<Block>::RuntimeApi)?
            {
                warn!(
                    target: "poc",
                    "Ignoring block with solution provided by farmer in block list: {}",
                    pre_digest.solution.public_key
                );

                return Err(
                    Error::<Block>::FarmerInBlockList(pre_digest.solution.public_key).into(),
                );
            }

            // We add one to the current slot to allow for some small drift.
            // FIXME #1019 in the future, alter this queue to allow deferring of headers
            let v_params = verification::VerificationParams {
                header: header.clone(),
                pre_digest: Some(pre_digest),
                slot_now: slot_now + 1,
                epoch: viable_epoch.as_ref(),
                solution_range,
                salt: salt.to_le_bytes(),
                spartan: &self.spartan,
                signing_context: &self.signing_context,
            };

            (
                verification::check_header::<Block>(v_params)?,
                epoch_descriptor,
            )
        };

        match check_header {
            CheckedHeader::Checked(pre_header, verified_info) => {
                let poc_pre_digest = verified_info
                    .pre_digest
                    .as_poc_pre_digest()
                    .expect("check_header always returns a pre-digest digest item; qed");
                let slot = poc_pre_digest.slot;

                // the header is valid but let's check if there was something else already
                // proposed at the same slot by the given author. if there was, we will
                // report the equivocation to the runtime.
                if let Err(err) = self
                    .check_and_report_equivocation(
                        slot_now,
                        slot,
                        &header,
                        &poc_pre_digest.solution.public_key,
                        &origin,
                    )
                    .await
                {
                    warn!(target: "poc", "Error checking/reporting PoC equivocation: {:?}", err);
                }

                // if the body is passed through, we need to use the runtime
                // to check that the internally-set timestamp in the inherents
                // actually matches the slot set in the seal.
                if let Some(inner_body) = body.take() {
                    let mut inherent_data = create_inherent_data_providers
                        .create_inherent_data()
                        .map_err(Error::<Block>::CreateInherents)?;
                    inherent_data.poc_replace_inherent_data(slot);
                    let block = Block::new(pre_header.clone(), inner_body);

                    self.check_inherents(
                        block.clone(),
                        BlockId::Hash(parent_hash),
                        inherent_data,
                        create_inherent_data_providers,
                    )
                    .await?;

                    let (_, inner_body) = block.deconstruct();
                    body = Some(inner_body);
                }

                trace!(target: "poc", "Checked {:?}; importing.", pre_header);
                telemetry!(
                    self.telemetry;
                    CONSENSUS_TRACE;
                    "poc.checked_and_importing";
                    "pre_header" => ?pre_header,
                );

                let mut import_block = BlockImportParams::new(origin, pre_header);
                import_block.post_digests.push(verified_info.seal);
                import_block.body = body;
                import_block.justifications = justifications;
                import_block.intermediates.insert(
                    Cow::from(INTERMEDIATE_KEY),
                    Box::new(PoCIntermediate::<Block> { epoch_descriptor }) as Box<_>,
                );
                import_block.post_hash = Some(hash);

                Ok((import_block, Default::default()))
            }
            CheckedHeader::Deferred(a, b) => {
                debug!(target: "poc", "Checking {:?} failed; {:?}, {:?}.", hash, a, b);
                telemetry!(
                    self.telemetry;
                    CONSENSUS_DEBUG;
                    "poc.header_too_far_in_future";
                    "hash" => ?hash, "a" => ?a, "b" => ?b
                );
                Err(Error::<Block>::TooFarInFuture(hash).into())
            }
        }
    }
}

/// A block-import handler for PoC.
///
/// This scans each imported block for epoch change signals. The signals are
/// tracked in a tree (of all forks), and the import logic validates all epoch
/// change transitions, i.e. whether a given epoch change is expected or whether
/// it is missing.
///
/// The epoch change tree should be pruned as blocks are finalized.
pub struct PoCBlockImport<Block: BlockT, Client, I> {
    inner: I,
    client: Arc<Client>,
    epoch_changes: SharedEpochChanges<Block, Epoch>,
    config: Config,
}

impl<Block: BlockT, I: Clone, Client> Clone for PoCBlockImport<Block, Client, I> {
    fn clone(&self) -> Self {
        PoCBlockImport {
            inner: self.inner.clone(),
            client: self.client.clone(),
            epoch_changes: self.epoch_changes.clone(),
            config: self.config.clone(),
        }
    }
}

impl<Block: BlockT, Client, I> PoCBlockImport<Block, Client, I> {
    fn new(
        client: Arc<Client>,
        epoch_changes: SharedEpochChanges<Block, Epoch>,
        block_import: I,
        config: Config,
    ) -> Self {
        PoCBlockImport {
            client,
            inner: block_import,
            epoch_changes,
            config,
        }
    }
}

#[async_trait::async_trait]
impl<Block, Client, Inner> BlockImport<Block> for PoCBlockImport<Block, Client, Inner>
where
    Block: BlockT,
    Inner: BlockImport<Block, Transaction = sp_api::TransactionFor<Client, Block>> + Send + Sync,
    Inner::Error: Into<ConsensusError>,
    Client: HeaderBackend<Block>
        + HeaderMetadata<Block, Error = sp_blockchain::Error>
        + AuxStore
        + ProvideRuntimeApi<Block>
        + ProvideCache<Block>
        + Send
        + Sync,
    Client::Api: PoCApi<Block> + ApiExt<Block>,
{
    type Error = ConsensusError;
    type Transaction = sp_api::TransactionFor<Client, Block>;

    async fn import_block(
        &mut self,
        mut block: BlockImportParams<Block, Self::Transaction>,
        new_cache: HashMap<CacheKeyId, Vec<u8>>,
    ) -> Result<ImportResult, Self::Error> {
        let hash = block.post_hash();
        let number = *block.header.number();

        // early exit if block already in chain, otherwise the check for
        // epoch changes will error when trying to re-import an epoch change
        match self.client.status(BlockId::Hash(hash)) {
            Ok(sp_blockchain::BlockStatus::InChain) => {
                // When re-importing existing block strip away intermediates.
                let _ = block.take_intermediate::<PoCIntermediate<Block>>(INTERMEDIATE_KEY)?;
                block.fork_choice = Some(ForkChoiceStrategy::Custom(false));
                return self
                    .inner
                    .import_block(block, new_cache)
                    .await
                    .map_err(Into::into);
            }
            Ok(sp_blockchain::BlockStatus::Unknown) => {}
            Err(e) => return Err(ConsensusError::ClientImport(e.to_string())),
        }

        let pre_digest = find_pre_digest::<Block>(&block.header).expect(
            "valid PoC headers must contain a predigest; \
					 header has been already verified; qed",
        );
        let slot = pre_digest.slot;

        let parent_hash = *block.header.parent_hash();
        let parent_header = self
            .client
            .header(BlockId::Hash(parent_hash))
            .map_err(|e| ConsensusError::ChainLookup(e.to_string()))?
            .ok_or_else(|| {
                ConsensusError::ChainLookup(
                    poc_err(Error::<Block>::ParentUnavailable(parent_hash, hash)).into(),
                )
            })?;

        let parent_slot = find_pre_digest::<Block>(&parent_header)
            .map(|d| d.slot)
            .expect(
                "parent is non-genesis; valid PoC headers contain a pre-digest; \
					header has already been verified; qed",
            );

        // make sure that slot number is strictly increasing
        if slot <= parent_slot {
            return Err(ConsensusError::ClientImport(
                poc_err(Error::<Block>::SlotMustIncrease(parent_slot, slot)).into(),
            ));
        }

        // if there's a pending epoch we'll save the previous epoch changes here
        // this way we can revert it if there's any error
        let mut old_epoch_changes = None;

        // Use an extra scope to make the compiler happy, because otherwise he complains about the
        // mutex, even if we dropped it...
        let mut epoch_changes = {
            let mut epoch_changes = self.epoch_changes.shared_data_locked();

            // check if there's any epoch change expected to happen at this slot.
            // `epoch` is the epoch to verify the block under, and `first_in_epoch` is true
            // if this is the first block in its chain for that epoch.
            //
            // also provides the total weight of the chain, including the imported block.
            let (epoch_descriptor, first_in_epoch, parent_weight) = {
                let parent_weight = if *parent_header.number() == Zero::zero() {
                    0
                } else {
                    aux_schema::load_block_weight(&*self.client, parent_hash)
                        .map_err(|e| ConsensusError::ClientImport(e.to_string()))?
                        .ok_or_else(|| {
                            ConsensusError::ClientImport(
                                poc_err(Error::<Block>::ParentBlockNoAssociatedWeight(hash)).into(),
                            )
                        })?
                };

                let intermediate =
                    block.take_intermediate::<PoCIntermediate<Block>>(INTERMEDIATE_KEY)?;

                let epoch_descriptor = intermediate.epoch_descriptor;
                let first_in_epoch = parent_slot < epoch_descriptor.start_slot();
                (epoch_descriptor, first_in_epoch, parent_weight)
            };

            let total_weight = parent_weight + pre_digest.added_weight();

            // search for this all the time so we can reject unexpected announcements.
            let next_epoch_digest = find_next_epoch_digest::<Block>(&block.header)
                .map_err(|e| ConsensusError::ClientImport(e.to_string()))?;
            let next_config_digest = find_next_config_digest::<Block>(&block.header)
                .map_err(|e| ConsensusError::ClientImport(e.to_string()))?;

            match (
                first_in_epoch,
                next_epoch_digest.is_some(),
                next_config_digest.is_some(),
            ) {
                (true, true, _) => {}
                (false, false, false) => {}
                (false, false, true) => {
                    return Err(ConsensusError::ClientImport(
                        poc_err(Error::<Block>::UnexpectedConfigChange).into(),
                    ))
                }
                (true, false, _) => {
                    return Err(ConsensusError::ClientImport(
                        poc_err(Error::<Block>::ExpectedEpochChange(hash, slot)).into(),
                    ))
                }
                (false, true, _) => {
                    return Err(ConsensusError::ClientImport(
                        poc_err(Error::<Block>::UnexpectedEpochChange).into(),
                    ))
                }
            }

            let info = self.client.info();

            if let Some(next_epoch_descriptor) = next_epoch_digest {
                old_epoch_changes = Some((*epoch_changes).clone());

                let viable_epoch = epoch_changes
                    .viable_epoch(&epoch_descriptor, |slot| Epoch::genesis(&self.config, slot))
                    .ok_or_else(|| {
                        ConsensusError::ClientImport(Error::<Block>::FetchEpoch(parent_hash).into())
                    })?;

                let epoch_config = next_config_digest
                    .map(Into::into)
                    .unwrap_or_else(|| viable_epoch.as_ref().config.clone());

                // restrict info logging during initial sync to avoid spam
                let log_level = if block.origin == BlockOrigin::NetworkInitialSync {
                    log::Level::Debug
                } else {
                    log::Level::Info
                };

                log!(target: "poc",
                     log_level,
                     "🧑‍🌾 New epoch {} launching at block {} (block slot {} >= start slot {}).",
                     viable_epoch.as_ref().epoch_index,
                     hash,
                     slot,
                     viable_epoch.as_ref().start_slot,
                );

                let next_epoch = viable_epoch.increment((next_epoch_descriptor, epoch_config));

                log!(target: "poc",
                     log_level,
                     "🧑‍🌾 Next epoch starts at slot {}",
                     next_epoch.as_ref().start_slot,
                );

                // prune the tree of epochs not part of the finalized chain or
                // that are not live anymore, and then track the given epoch change
                // in the tree.
                // NOTE: it is important that these operations are done in this
                // order, otherwise if pruning after import the `is_descendent_of`
                // used by pruning may not know about the block that is being
                // imported.
                let prune_and_import = || {
                    prune_finalized(self.client.clone(), &mut epoch_changes)?;

                    epoch_changes
                        .import(
                            descendent_query(&*self.client),
                            hash,
                            number,
                            *block.header.parent_hash(),
                            next_epoch,
                        )
                        .map_err(|e| ConsensusError::ClientImport(format!("{:?}", e)))?;

                    Ok(())
                };

                if let Err(e) = prune_and_import() {
                    debug!(target: "poc", "Failed to launch next epoch: {:?}", e);
                    *epoch_changes =
                        old_epoch_changes.expect("set `Some` above and not taken; qed");
                    return Err(e);
                }

                crate::aux_schema::write_epoch_changes::<Block, _, _>(&*epoch_changes, |insert| {
                    block
                        .auxiliary
                        .extend(insert.iter().map(|(k, v)| (k.to_vec(), Some(v.to_vec()))))
                });
            }

            aux_schema::write_block_weight(hash, total_weight, |values| {
                block
                    .auxiliary
                    .extend(values.iter().map(|(k, v)| (k.to_vec(), Some(v.to_vec()))))
            });

            // The fork choice rule is that we pick the heaviest chain (i.e.
            // more primary blocks), if there's a tie we go with the longest
            // chain.
            block.fork_choice = {
                let (last_best, last_best_number) = (info.best_hash, info.best_number);

                let last_best_weight = if &last_best == block.header.parent_hash() {
                    // the parent=genesis case is already covered for loading parent weight,
                    // so we don't need to cover again here.
                    parent_weight
                } else {
                    aux_schema::load_block_weight(&*self.client, last_best)
                        .map_err(|e| ConsensusError::ChainLookup(format!("{:?}", e)))?
                        .ok_or_else(|| {
                            ConsensusError::ChainLookup(
                                "No block weight for parent header.".to_string(),
                            )
                        })?
                };

                Some(ForkChoiceStrategy::Custom(
                    if total_weight > last_best_weight {
                        true
                    } else if total_weight == last_best_weight {
                        number > last_best_number
                    } else {
                        false
                    },
                ))
            };

            // Release the mutex, but it stays locked
            epoch_changes.release_mutex()
        };

        let import_result = self.inner.import_block(block, new_cache).await;

        // revert to the original epoch changes in case there's an error
        // importing the block
        if import_result.is_err() {
            if let Some(old_epoch_changes) = old_epoch_changes {
                *epoch_changes.upgrade() = old_epoch_changes;
            }
        }

        import_result.map_err(Into::into)
    }

    async fn check_block(
        &mut self,
        block: BlockCheckParams<Block>,
    ) -> Result<ImportResult, Self::Error> {
        self.inner.check_block(block).await.map_err(Into::into)
    }
}

/// Gets the best finalized block and its slot, and prunes the given epoch tree.
fn prune_finalized<Block, Client>(
    client: Arc<Client>,
    epoch_changes: &mut EpochChangesFor<Block, Epoch>,
) -> Result<(), ConsensusError>
where
    Block: BlockT,
    Client: HeaderBackend<Block> + HeaderMetadata<Block, Error = sp_blockchain::Error>,
{
    let info = client.info();

    let finalized_slot = {
        let finalized_header = client
            .header(BlockId::Hash(info.finalized_hash))
            .map_err(|e| ConsensusError::ClientImport(format!("{:?}", e)))?
            .expect(
                "best finalized hash was given by client; \
				 finalized headers must exist in db; qed",
            );

        find_pre_digest::<Block>(&finalized_header)
            .expect(
                "finalized header must be valid; \
					 valid blocks have a pre-digest; qed",
            )
            .slot
    };

    epoch_changes
        .prune_finalized(
            descendent_query(&*client),
            &info.finalized_hash,
            info.finalized_number,
            finalized_slot,
        )
        .map_err(|e| ConsensusError::ClientImport(format!("{:?}", e)))?;

    Ok(())
}

/// Produce a PoC block-import object to be used later on in the construction of
/// an import-queue.
///
/// Also returns a link object used to correctly instantiate the import queue
/// and background worker.
pub fn block_import<Client, Block: BlockT, I>(
    config: Config,
    wrapped_block_import: I,
    client: Arc<Client>,
) -> ClientResult<(PoCBlockImport<Block, Client, I>, PoCLink<Block>)>
where
    Client: AuxStore + HeaderBackend<Block> + HeaderMetadata<Block, Error = sp_blockchain::Error>,
{
    let epoch_changes = aux_schema::load_epoch_changes::<Block, _>(&*client, &config)?;
    let link = PoCLink {
        epoch_changes: epoch_changes.clone(),
        config: config.clone(),
    };

    // NOTE: this isn't entirely necessary, but since we didn't use to prune the
    // epoch tree it is useful as a migration, so that nodes prune long trees on
    // startup rather than waiting until importing the next epoch change block.
    prune_finalized(client.clone(), &mut epoch_changes.shared_data())?;

    let import = PoCBlockImport::new(client, epoch_changes, wrapped_block_import, config);

    Ok((import, link))
}

/// Start an import queue for the PoC consensus algorithm.
///
/// This method returns the import queue, some data that needs to be passed to the block authoring
/// logic (`PocLink`), and a future that must be run to
/// completion and is responsible for listening to finality notifications and
/// pruning the epoch changes tree.
///
/// The block import object provided must be the `PocBlockImport` or a wrapper
/// of it, otherwise crucial import logic will be omitted.
pub fn import_queue<Block: BlockT, Client, SelectChain, Inner, CAW, CIDP>(
    poc_link: PoCLink<Block>,
    block_import: Inner,
    justification_import: Option<BoxJustificationImport<Block>>,
    client: Arc<Client>,
    select_chain: SelectChain,
    create_inherent_data_providers: CIDP,
    spawner: &impl sp_core::traits::SpawnEssentialNamed,
    registry: Option<&Registry>,
    can_author_with: CAW,
    telemetry: Option<TelemetryHandle>,
) -> ClientResult<DefaultImportQueue<Block, Client>>
where
    Inner: BlockImport<
            Block,
            Error = ConsensusError,
            Transaction = sp_api::TransactionFor<Client, Block>,
        > + Send
        + Sync
        + 'static,
    Client: ProvideRuntimeApi<Block>
        + ProvideCache<Block>
        + HeaderBackend<Block>
        + HeaderMetadata<Block, Error = sp_blockchain::Error>
        + AuxStore
        + Send
        + Sync
        + 'static,
    Client::Api: BlockBuilderApi<Block> + PoCApi<Block> + ApiExt<Block>,
    SelectChain: sp_consensus::SelectChain<Block> + 'static,
    CAW: CanAuthorWith<Block> + Send + Sync + 'static,
    CIDP: CreateInherentDataProviders<Block, ()> + Send + Sync + 'static,
    CIDP::InherentDataProviders: InherentDataProviderExt + Send + Sync,
{
    let verifier = PoCVerifier {
        select_chain,
        create_inherent_data_providers,
        config: poc_link.config,
        epoch_changes: poc_link.epoch_changes,
        can_author_with,
        telemetry,
        client,
        spartan: Spartan::new(),
        // TODO: Figure out how to remove explicit schnorrkel dependency
        signing_context: schnorrkel::context::signing_context(SIGNING_CONTEXT),
    };

    Ok(BasicQueue::new(
        verifier,
        Box::new(block_import),
        justification_import,
        spawner,
        registry,
    ))
}

pub(crate) fn create_global_challenge(epoch: &Epoch, slot: Slot) -> [u8; 8] {
    digest::digest(&digest::SHA256, &{
        let mut data = Vec::with_capacity(epoch.randomness.len() + std::mem::size_of::<Slot>());
        data.extend_from_slice(&epoch.randomness);
        data.extend_from_slice(&slot.to_le_bytes());
        data
    })
    .as_ref()[..8]
        .try_into()
        .unwrap()
}<|MERGE_RESOLUTION|>--- conflicted
+++ resolved
@@ -1095,8 +1095,6 @@
     Ok(salt_digest)
 }
 
-<<<<<<< HEAD
-=======
 /// Extract the next PoC salt digest from the given header if it exists.
 fn find_next_salt_digest<B: BlockT>(
     header: &B::Header,
@@ -1120,24 +1118,6 @@
     Ok(next_salt_digest)
 }
 
-#[derive(Default, Clone)]
-struct TimeSource(Arc<Mutex<(Option<Duration>, Vec<(Instant, u64)>)>>);
-
-impl SlotCompatible for TimeSource {
-    fn extract_timestamp_and_slot(
-        &self,
-        data: &InherentData,
-    ) -> Result<(sp_timestamp::Timestamp, Slot, std::time::Duration), sp_consensus::Error> {
-        trace!(target: "poc", "extract timestamp");
-        data.timestamp_inherent_data()
-            .and_then(|t| data.poc_inherent_data().map(|a| (t, a)))
-            .map_err(Into::into)
-            .map_err(sp_consensus::Error::InherentData)
-            .map(|(x, y)| (x, y, self.0.lock().0.take().unwrap_or_default()))
-    }
-}
-
->>>>>>> ed5a1b89
 /// State that must be shared between the import queue and the authoring logic.
 #[derive(Clone)]
 pub struct PoCLink<Block: BlockT> {
@@ -1329,7 +1309,6 @@
             .map_err(Error::<Block>::FetchParentHeader)?;
 
         let pre_digest = find_pre_digest::<Block>(&header)?;
-<<<<<<< HEAD
         let (check_header, epoch_descriptor) = {
             let epoch_changes = self.epoch_changes.shared_data();
             let epoch_descriptor = epoch_changes
@@ -1345,46 +1324,12 @@
                 .viable_epoch(&epoch_descriptor, |slot| Epoch::genesis(&self.config, slot))
                 .ok_or_else(|| Error::<Block>::FetchEpoch(parent_hash))?;
             // TODO: Is it actually secure to validate it using solution range digest?
-            let solution_range = find_next_solution_range_digest::<Block>(&header)?
+            let solution_range = find_solution_range_digest::<Block>(&header)?
                 .ok_or_else(|| Error::<Block>::MissingSolutionRange(hash))?
                 .solution_range;
-            let salt = find_next_salt_digest::<Block>(&header)?
+            let salt = find_salt_digest::<Block>(&header)?
                 .ok_or_else(|| Error::<Block>::MissingSalt(hash))?
                 .salt;
-=======
-        let epoch_changes = self.epoch_changes.shared_data();
-        let epoch_descriptor = epoch_changes
-            .epoch_descriptor_for_child_of(
-                descendent_query(&*self.client),
-                &parent_hash,
-                parent_header_metadata.number,
-                pre_digest.slot,
-            )
-            .map_err(|e| Error::<Block>::ForkTree(Box::new(e)))?
-            .ok_or_else(|| Error::<Block>::FetchEpoch(parent_hash))?;
-        let viable_epoch = epoch_changes
-            .viable_epoch(&epoch_descriptor, |slot| Epoch::genesis(&self.config, slot))
-            .ok_or_else(|| Error::<Block>::FetchEpoch(parent_hash))?;
-        // TODO: Is it actually secure to validate it using solution range digest?
-        let solution_range = find_solution_range_digest::<Block>(&header)?
-            .ok_or_else(|| Error::<Block>::MissingSolutionRange(hash))?
-            .solution_range;
-        let salt = find_salt_digest::<Block>(&header)?
-            .ok_or_else(|| Error::<Block>::MissingSalt(hash))?
-            .salt;
-
-        if self
-            .client
-            .runtime_api()
-            .is_in_block_list(&BlockId::Hash(parent_hash), &pre_digest.solution.public_key)
-            .map_err(Error::<Block>::RuntimeApi)?
-        {
-            warn!(
-                target: "poc",
-                "Ignoring block with solution provided by farmer in block list: {}",
-                pre_digest.solution.public_key
-            );
->>>>>>> ed5a1b89
 
             if self
                 .client
