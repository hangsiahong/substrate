[package]
name = "substrate-test-runtime"
version = "2.0.0"
authors = ["Parity Technologies <admin@parity.io>"]
edition = "2018"
build = "build.rs"
license = "Apache-2.0"
homepage = "https://substrate.dev"
repository = "https://github.com/paritytech/substrate/"
publish = false

[package.metadata.docs.rs]
targets = ["x86_64-unknown-linux-gnu"]

[dependencies]
<<<<<<< HEAD
sp-application-crypto = { version = "3.0.0", default-features = false, path = "../../primitives/application-crypto" }
sp-consensus-aura = { version = "0.9.0", default-features = false, path = "../../primitives/consensus/aura" }
sp-consensus-babe = { version = "0.9.0", default-features = false, path = "../../primitives/consensus/babe" }
sp-consensus-poc = { version = "0.1.0", default-features = false, path = "../../primitives/consensus/poc" }
sp-block-builder = { version = "3.0.0", default-features = false, path = "../../primitives/block-builder" }
codec = { package = "parity-scale-codec", version = "2.0.0", default-features = false, features = ["derive"] }
sp-inherents = { version = "3.0.0", default-features = false, path = "../../primitives/inherents" }
sp-keyring = { version = "3.0.0", optional = true, path = "../../primitives/keyring" }
memory-db = { version = "0.26.0", default-features = false }
sp-offchain = { path = "../../primitives/offchain", default-features = false, version = "3.0.0"}
sp-core = { version = "3.0.0", default-features = false, path = "../../primitives/core" }
sp-std = { version = "3.0.0", default-features = false, path = "../../primitives/std" }
sp-runtime-interface = { path = "../../primitives/runtime-interface", default-features = false, version = "3.0.0"}
sp-io = { version = "3.0.0", default-features = false, path = "../../primitives/io" }
frame-support = { version = "3.0.0", default-features = false, path = "../../frame/support" }
sp-version = { version = "3.0.0", default-features = false, path = "../../primitives/version" }
sp-session = { version = "3.0.0", default-features = false, path = "../../primitives/session" }
sp-api = { version = "3.0.0", default-features = false, path = "../../primitives/api" }
sp-runtime = { version = "3.0.0", default-features = false, path = "../../primitives/runtime" }
pallet-babe = { version = "3.0.0", default-features = false, path = "../../frame/babe" }
pallet-spartan = { version = "0.1.0", default-features = false, path = "../../frame/spartan" }
frame-system = { version = "3.0.0", default-features = false, path = "../../frame/system" }
frame-system-rpc-runtime-api = { version = "3.0.0", default-features = false, path = "../../frame/system/rpc/runtime-api" }
pallet-timestamp = { version = "3.0.0", default-features = false, path = "../../frame/timestamp" }
sp-finality-grandpa = { version = "3.0.0", default-features = false, path = "../../primitives/finality-grandpa" }
sp-trie = { version = "3.0.0", default-features = false, path = "../../primitives/trie" }
sp-transaction-pool = { version = "3.0.0", default-features = false, path = "../../primitives/transaction-pool" }
trie-db = { version = "0.22.2", default-features = false }
parity-util-mem = { version = "0.9.0", default-features = false, features = ["primitive-types"] }
sc-service = { version = "0.9.0", default-features = false, optional = true, features = ["test-helpers"], path = "../../client/service" }
sp-state-machine = { version = "0.9.0", default-features = false, path = "../../primitives/state-machine" }
sp-externalities = { version = "0.9.0", default-features = false, path = "../../primitives/externalities" }
=======
sp-application-crypto = { version = "4.0.0-dev", default-features = false, path = "../../primitives/application-crypto" }
sp-consensus-aura = { version = "0.10.0-dev", default-features = false, path = "../../primitives/consensus/aura" }
sp-consensus-babe = { version = "0.10.0-dev", default-features = false, path = "../../primitives/consensus/babe" }
sp-block-builder = { version = "4.0.0-dev", default-features = false, path = "../../primitives/block-builder" }
codec = { package = "parity-scale-codec", version = "2.0.0", default-features = false, features = ["derive"] }
sp-inherents = { version = "4.0.0-dev", default-features = false, path = "../../primitives/inherents" }
sp-keyring = { version = "4.0.0-dev", optional = true, path = "../../primitives/keyring" }
memory-db = { version = "0.27.0", default-features = false }
sp-offchain = { version = "4.0.0-dev", default-features = false, path = "../../primitives/offchain" }
sp-core = { version = "4.0.0-dev", default-features = false, path = "../../primitives/core" }
sp-std = { version = "4.0.0-dev", default-features = false, path = "../../primitives/std" }
sp-runtime-interface = { version = "4.0.0-dev", default-features = false, path = "../../primitives/runtime-interface" }
sp-io = { version = "4.0.0-dev", default-features = false, path = "../../primitives/io" }
frame-support = { version = "4.0.0-dev", default-features = false, path = "../../frame/support" }
sp-version = { version = "4.0.0-dev", default-features = false, path = "../../primitives/version" }
sp-session = { version = "4.0.0-dev", default-features = false, path = "../../primitives/session" }
sp-api = { version = "4.0.0-dev", default-features = false, path = "../../primitives/api" }
sp-runtime = { version = "4.0.0-dev", default-features = false, path = "../../primitives/runtime" }
pallet-babe = { version = "4.0.0-dev", default-features = false, path = "../../frame/babe" }
frame-system = { version = "4.0.0-dev", default-features = false, path = "../../frame/system" }
frame-system-rpc-runtime-api = { version = "4.0.0-dev", default-features = false, path = "../../frame/system/rpc/runtime-api" }
pallet-timestamp = { version = "4.0.0-dev", default-features = false, path = "../../frame/timestamp" }
sp-finality-grandpa = { version = "4.0.0-dev", default-features = false, path = "../../primitives/finality-grandpa" }
sp-trie = { version = "4.0.0-dev", default-features = false, path = "../../primitives/trie" }
sp-transaction-pool = { version = "4.0.0-dev", default-features = false, path = "../../primitives/transaction-pool" }
trie-db = { version = "0.22.6", default-features = false }
parity-util-mem = { version = "0.10.0", default-features = false, features = ["primitive-types"] }
sc-service = { version = "0.10.0-dev", default-features = false, optional = true, features = ["test-helpers"], path = "../../client/service" }
sp-state-machine = { version = "0.10.0-dev", default-features = false, path = "../../primitives/state-machine" }
sp-externalities = { version = "0.10.0-dev", default-features = false, path = "../../primitives/externalities" }
>>>>>>> 4d28ebeb

# 3rd party
cfg-if = "1.0"
log = { version = "0.4.14", default-features = false }
serde = { version = "1.0.126", optional = true, features = ["derive"] }

[dev-dependencies]
sc-block-builder = { version = "0.10.0-dev", path = "../../client/block-builder" }
sc-executor = { version = "0.10.0-dev", path = "../../client/executor" }
sp-consensus = { version = "0.10.0-dev", path = "../../primitives/consensus/common" }
substrate-test-runtime-client = { version = "2.0.0", path = "./client" }
futures = "0.3.9"

[build-dependencies]
substrate-wasm-builder = { version = "5.0.0-dev", path = "../../utils/wasm-builder" }

[features]
default = [
	"std",
]
std = [
	"sp-application-crypto/std",
	"sp-consensus-aura/std",
	"sp-consensus-babe/std",
	"sp-consensus-poc/std",
	"sp-block-builder/std",
	"codec/std",
	"sp-inherents/std",
	"sp-keyring",
	"log/std",
	"memory-db/std",
	"sp-offchain/std",
	"sp-core/std",
	"sp-core/std",
	"sp-std/std",
	"sp-runtime-interface/std",
	"sp-io/std",
	"frame-support/std",
	"sp-version/std",
	"serde",
	"sp-session/std",
	"sp-api/std",
	"sp-runtime/std",
	"sp-externalities/std",
	"sp-state-machine/std",
	"pallet-babe/std",
	"pallet-spartan/std",
	"frame-system-rpc-runtime-api/std",
	"frame-system/std",
	"pallet-timestamp/std",
	"sc-service",
	"sp-finality-grandpa/std",
	"sp-trie/std",
	"sp-transaction-pool/std",
	"trie-db/std",
]
# Special feature to disable logging
disable-logging = [ "sp-api/disable-logging" ]<|MERGE_RESOLUTION|>--- conflicted
+++ resolved
@@ -13,43 +13,10 @@
 targets = ["x86_64-unknown-linux-gnu"]
 
 [dependencies]
-<<<<<<< HEAD
-sp-application-crypto = { version = "3.0.0", default-features = false, path = "../../primitives/application-crypto" }
-sp-consensus-aura = { version = "0.9.0", default-features = false, path = "../../primitives/consensus/aura" }
-sp-consensus-babe = { version = "0.9.0", default-features = false, path = "../../primitives/consensus/babe" }
-sp-consensus-poc = { version = "0.1.0", default-features = false, path = "../../primitives/consensus/poc" }
-sp-block-builder = { version = "3.0.0", default-features = false, path = "../../primitives/block-builder" }
-codec = { package = "parity-scale-codec", version = "2.0.0", default-features = false, features = ["derive"] }
-sp-inherents = { version = "3.0.0", default-features = false, path = "../../primitives/inherents" }
-sp-keyring = { version = "3.0.0", optional = true, path = "../../primitives/keyring" }
-memory-db = { version = "0.26.0", default-features = false }
-sp-offchain = { path = "../../primitives/offchain", default-features = false, version = "3.0.0"}
-sp-core = { version = "3.0.0", default-features = false, path = "../../primitives/core" }
-sp-std = { version = "3.0.0", default-features = false, path = "../../primitives/std" }
-sp-runtime-interface = { path = "../../primitives/runtime-interface", default-features = false, version = "3.0.0"}
-sp-io = { version = "3.0.0", default-features = false, path = "../../primitives/io" }
-frame-support = { version = "3.0.0", default-features = false, path = "../../frame/support" }
-sp-version = { version = "3.0.0", default-features = false, path = "../../primitives/version" }
-sp-session = { version = "3.0.0", default-features = false, path = "../../primitives/session" }
-sp-api = { version = "3.0.0", default-features = false, path = "../../primitives/api" }
-sp-runtime = { version = "3.0.0", default-features = false, path = "../../primitives/runtime" }
-pallet-babe = { version = "3.0.0", default-features = false, path = "../../frame/babe" }
-pallet-spartan = { version = "0.1.0", default-features = false, path = "../../frame/spartan" }
-frame-system = { version = "3.0.0", default-features = false, path = "../../frame/system" }
-frame-system-rpc-runtime-api = { version = "3.0.0", default-features = false, path = "../../frame/system/rpc/runtime-api" }
-pallet-timestamp = { version = "3.0.0", default-features = false, path = "../../frame/timestamp" }
-sp-finality-grandpa = { version = "3.0.0", default-features = false, path = "../../primitives/finality-grandpa" }
-sp-trie = { version = "3.0.0", default-features = false, path = "../../primitives/trie" }
-sp-transaction-pool = { version = "3.0.0", default-features = false, path = "../../primitives/transaction-pool" }
-trie-db = { version = "0.22.2", default-features = false }
-parity-util-mem = { version = "0.9.0", default-features = false, features = ["primitive-types"] }
-sc-service = { version = "0.9.0", default-features = false, optional = true, features = ["test-helpers"], path = "../../client/service" }
-sp-state-machine = { version = "0.9.0", default-features = false, path = "../../primitives/state-machine" }
-sp-externalities = { version = "0.9.0", default-features = false, path = "../../primitives/externalities" }
-=======
 sp-application-crypto = { version = "4.0.0-dev", default-features = false, path = "../../primitives/application-crypto" }
 sp-consensus-aura = { version = "0.10.0-dev", default-features = false, path = "../../primitives/consensus/aura" }
 sp-consensus-babe = { version = "0.10.0-dev", default-features = false, path = "../../primitives/consensus/babe" }
+sp-consensus-poc = { version = "0.1.0", default-features = false, path = "../../primitives/consensus/poc" }
 sp-block-builder = { version = "4.0.0-dev", default-features = false, path = "../../primitives/block-builder" }
 codec = { package = "parity-scale-codec", version = "2.0.0", default-features = false, features = ["derive"] }
 sp-inherents = { version = "4.0.0-dev", default-features = false, path = "../../primitives/inherents" }
@@ -66,6 +33,7 @@
 sp-api = { version = "4.0.0-dev", default-features = false, path = "../../primitives/api" }
 sp-runtime = { version = "4.0.0-dev", default-features = false, path = "../../primitives/runtime" }
 pallet-babe = { version = "4.0.0-dev", default-features = false, path = "../../frame/babe" }
+pallet-spartan = { version = "0.1.0", default-features = false, path = "../../frame/spartan" }
 frame-system = { version = "4.0.0-dev", default-features = false, path = "../../frame/system" }
 frame-system-rpc-runtime-api = { version = "4.0.0-dev", default-features = false, path = "../../frame/system/rpc/runtime-api" }
 pallet-timestamp = { version = "4.0.0-dev", default-features = false, path = "../../frame/timestamp" }
@@ -77,7 +45,6 @@
 sc-service = { version = "0.10.0-dev", default-features = false, optional = true, features = ["test-helpers"], path = "../../client/service" }
 sp-state-machine = { version = "0.10.0-dev", default-features = false, path = "../../primitives/state-machine" }
 sp-externalities = { version = "0.10.0-dev", default-features = false, path = "../../primitives/externalities" }
->>>>>>> 4d28ebeb
 
 # 3rd party
 cfg-if = "1.0"
